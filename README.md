--- conflicted
+++ resolved
@@ -2,17 +2,11 @@
 
 ## Overview
 
-This is a comprehensive demonstration of **enterprise-grade multi-agent orchestration** that showcases how AI agents from different platforms can collaborate seamlessly to accomplish complex tasks. The system demonstrates a production-ready 5-agent orchestration:
-
-<<<<<<< HEAD
+This is a comprehensive demonstration of **enterprise-grade multi-agent orchestration** that showcases how AI agents from different platforms can collaborate seamlessly to accomplish complex tasks. The project demonstrates a production-ready 5-agent orchestration system with a professional Microsoft Fluent Design interface:
+
 1. **AWS Bedrock Multi-Platform Orchestration** (`multi_agent_orchestrator_aws.py`) - **5-agent enterprise system** combining n8n, AWS Bedrock Nova Pro, SAP AI Core, and Salesforce Agentforce ⭐ **RECOMMENDED**
 2. **Azure AI Multi-Platform Orchestration** (`multi_agent_orchestrator.py`) - Legacy 5-agent system with Azure AI Foundry
 3. **Professional Frontend Demo** (`agent_orchestrator_demo.html`) - Microsoft Fluent Design UI for orchestration workflows
-=======
-1. **Basic ACP Implementation** (`acp_poc.py`) - 2-agent n8n workflow orchestration
-2. **Advanced Multi-Platform Orchestration** (`multi_agent_orchestrator.py`) - **5-agent enterprise system** combining n8n, Azure AI, SAP AI Core, and Salesforce Agentforce
-3. **Frontend Demo** (`agent_orchestrator_demo.html`) - Fluent Design UI for orchestration workflows
->>>>>>> 11de5b85
 
 ## Why Multi-Agent Orchestration?
 
